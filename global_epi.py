--- conflicted
+++ resolved
@@ -11,9 +11,7 @@
     compute_fit_slow,
     calc_rank,
     calc_F_off,
-    calc_basic_lfs  # Newly imported function
 )
-from scipy.stats import linregress
 
 
 def main():
@@ -68,36 +66,13 @@
     average_BDFE_list = []
     max_BDFE_list = []
     fitness_list = []
-<<<<<<< HEAD
     rank_list = []  # Renamed from len_BDFE_list
     mean_abs_lfs_list = []  # New list to store mean absolute local fields
-=======
-    zero_bin_counts = []  # Track bins containing or near 0
-
-    # Define threshold for considering a bin as "containing 0"
-    # You can adjust this threshold as needed
-    zero_threshold = 1e-8  # Essentially the bin that contains 0
->>>>>>> ccb663dc
 
     # Iterate over saved alphas and compute metrics
     for idx, saved_alpha in enumerate(saved_alphas):
         if saved_alpha is not None:
             DFE = calc_DFE(saved_alpha, h, J)
-
-            # Compute Zero Bin Count
-            # Create histogram with 50 bins
-            num_bins = 50
-            hist, bin_edges = np.histogram(DFE, bins=num_bins)
-
-            # Find the bin that contains 0
-            # Bin edges are sorted in ascending order
-            # Find the index where bin_edges[i] <= 0 < bin_edges[i+1]
-            bin_index = np.searchsorted(bin_edges, 0, side='right') - 1
-            bin_index = np.clip(bin_index, 0, num_bins - 1)  # Ensure within range
-            zero_bin_count = hist[bin_index]
-            zero_bin_counts.append(zero_bin_count)
-
-            # Calculate beneficial DFE (BDFE)
             BDFE = DFE[DFE > 0]
 
             # Compute average DFE
@@ -135,11 +110,7 @@
                   f"BDFE Size = {BDFE.size}, "
                   f"Max BDFE = {max_BDFE:.4f}, "
                   f"Fitness = {fitness:.4f}, "
-<<<<<<< HEAD
                   f"Mean Abs Local Fields = {mean_abs_lfs:.4f}, "
-=======
-                  f"Zero Bin Count = {zero_bin_count}, "
->>>>>>> ccb663dc
                   f"Flips = {saved_flips[idx]}")
         else:
             print(f"Rank {ranks_to_save[idx]} was not reached during relaxation.")
@@ -147,19 +118,14 @@
             average_BDFE_list.append(np.nan)
             max_BDFE_list.append(np.nan)
             fitness_list.append(np.nan)
-<<<<<<< HEAD
             rank_list.append(np.nan)  # Assign NaN for rank
             mean_abs_lfs_list.append(np.nan)  # Assign NaN for mean_abs_lfs
-=======
-            zero_bin_counts.append(np.nan)
->>>>>>> ccb663dc
 
     # Convert lists to numpy arrays for plotting
     average_DFE_array = np.array(average_DFE_list)
     average_BDFE_array = np.array(average_BDFE_list)
     max_BDFE_array = np.array(max_BDFE_list)
     fitness_array = np.array(fitness_list)
-<<<<<<< HEAD
     rank_array = np.array(rank_list)  # Renamed from len_BDFE_array
     mean_abs_lfs_array = np.array(mean_abs_lfs_list)  # Array for mean absolute local fields
 
@@ -224,59 +190,10 @@
     fit_fitness_lfs = np.linspace(fitness_lfs.min(), fitness_lfs.max(), 500)
     fit_mean_abs_lfs = m_mean_abs_lfs * fit_fitness_lfs + b_mean_abs_lfs  # Fit line for mean abs local fields
 
-=======
-    zero_bin_counts_array = np.array(zero_bin_counts)
-
-    # Remove any NaN entries
-    valid_indices = (~np.isnan(fitness_array) &
-                     ~np.isnan(average_DFE_array) &
-                     ~np.isnan(average_BDFE_array) &
-                     ~np.isnan(max_BDFE_array) &
-                     ~np.isnan(zero_bin_counts_array))
-
-    fitness_array = fitness_array[valid_indices]
-    average_DFE_array = average_DFE_array[valid_indices]
-    average_BDFE_array = average_BDFE_array[valid_indices]
-    max_BDFE_array = max_BDFE_array[valid_indices]
-    zero_bin_counts_array = zero_bin_counts_array[valid_indices]
-
-    # Perform linear fits using np.polyfit for Average DFE, BDFE, Max BDFE
-    # and using linregress for Zero Bin Count
-    # This ensures consistency and provides slope and intercept with statistics
-
-    # Fit for Average DFE
-    m_DFE, b_DFE = np.polyfit(fitness_array, average_DFE_array, 1)
-    print(f"Fitted slope for Average DFE (m_DFE): {m_DFE:.4f}")
-    print(f"Fitted intercept for Average DFE (b_DFE): {b_DFE:.4f}")
-
-    # Fit for Average BDFE
-    m_BDFE, b_BDFE = np.polyfit(fitness_array, average_BDFE_array, 1)
-    print(f"Fitted slope for Average BDFE (m_BDFE): {m_BDFE:.4f}")
-    print(f"Fitted intercept for Average BDFE (b_BDFE): {b_BDFE:.4f}")
-
-    # Fit for Max BDFE
-    m_maxBDFE, b_maxBDFE = np.polyfit(fitness_array, max_BDFE_array, 1)
-    print(f"Fitted slope for Max BDFE (m_maxBDFE): {m_maxBDFE:.4f}")
-    print(f"Fitted intercept for Max BDFE (b_maxBDFE): {b_maxBDFE:.4f}")
-
-    # Fit for Zero Bin Count using linregress
-    slope_zero_bin, intercept_zero_bin, r_value, p_value, std_err = linregress(fitness_array, zero_bin_counts_array)
-    print(f"Fitted slope for Zero Bin Count (slope_zero_bin): {slope_zero_bin:.4f}")
-    print(f"Fitted intercept for Zero Bin Count (intercept_zero_bin): {intercept_zero_bin:.4f}")
-
-    # Generate fit line values
-    fit_fitness = np.linspace(fitness_array.min(), fitness_array.max(), 500)
-    fit_DFE = m_DFE * fit_fitness + b_DFE
-    fit_BDFE = m_BDFE * fit_fitness + b_BDFE
-    fit_maxBDFE = m_maxBDFE * fit_fitness + b_maxBDFE
-    fit_zero_bin = slope_zero_bin * fit_fitness + intercept_zero_bin
-
->>>>>>> ccb663dc
     # Plotting Metrics vs Fitness
     plt.figure(figsize=(14, 10))
 
     # Plot Average DFE
-<<<<<<< HEAD
     plt.scatter(fitness_main, average_DFE_main, color='blue', label='Average DFE', alpha=0.6)
     plt.plot(fit_fitness_main, fit_DFE, color='blue', linestyle='--',
              label=f'Fit Average DFE: $<\\Delta_i(t)>$ = {m_DFE:.4f} * F(t) + {b_DFE:.4f}')
@@ -285,40 +202,8 @@
     plt.scatter(fitness_main, average_BDFE_main, color='green', label='Average BDFE', alpha=0.6)
     plt.plot(fit_fitness_main, fit_BDFE, color='green', linestyle='--',
              label=f'Fit Average BDFE: $<B\\Delta_i(t)>$ = {m_BDFE:.4f} * F(t) + {b_BDFE:.4f}')
-=======
-    plt.scatter(fitness_array, average_DFE_array, color='blue', label='Average DFE', alpha=0.6)
-    plt.plot(fit_fitness, fit_DFE, color='blue', linestyle='--',
-             label=f'Fit Average DFE: $<\\Delta_i(t)>$ = {m_DFE*N:.4f} * F(t) + {b_DFE:.4f}')
-
-    # Plot Average BDFE
-    plt.scatter(fitness_array, average_BDFE_array, color='green', label='Average BDFE', alpha=0.6)
-    plt.plot(fit_fitness, fit_BDFE, color='green', linestyle='--',
-             label=f'Fit Average BDFE: $<B\\Delta_i(t)>$ = {m_BDFE*N:.4f} * F(t) + {b_BDFE:.4f}')
-
-
-    plt.xlabel('Fitness F(t)', fontsize=14)
-    plt.ylabel('Metrics', fontsize=14)
-    plt.title('SK Model Relaxation: DFE, BDFE, Max BDFE, and Fitness vs Fitness', fontsize=16)
-    plt.legend(fontsize=12)
-    plt.grid(True, linestyle='--', alpha=0.7)
-    plt.tight_layout()
-    plt.show()
-
-    # Plotting Zero Bin Count vs Fitness on a Separate Graph
-    plt.figure(figsize=(14, 8))
-
-    norm = zero_bin_counts_array[0]
-    # Scatter plot for Zero Bin Count
-    plt.scatter(fitness_array, zero_bin_counts_array / norm, color='purple', label='Zero Bin Count', alpha=0.6)
-    plt.plot(fit_fitness, fit_zero_bin / norm, color='purple', linestyle='--',
-             label=f'Fit Zero Bin Count: Z(t) = {slope_zero_bin*N:.4f} * F(t) + {intercept_zero_bin:.4f}')
-
-
->>>>>>> ccb663dc
-
-    norm = max_BDFE_array[0]
+
     # Plot Max BDFE
-<<<<<<< HEAD
     plt.scatter(fitness_main, max_BDFE_main, color='red', label='Max BDFE', alpha=0.6)
     plt.plot(fit_fitness_main, fit_maxBDFE, color='red', linestyle='--',
              label=f'Fit Max BDFE: max($B\\Delta_i(t)$) = {m_maxBDFE:.4f} * F(t) + {b_maxBDFE:.4f}')
@@ -342,15 +227,6 @@
     plt.xlabel('Fitness F(t)', fontsize=14)
     plt.ylabel('Number of Beneficial Fitness Effects (rank)', fontsize=14)
     plt.title('SK Model Relaxation: rank vs Fitness', fontsize=16)
-=======
-    plt.scatter(fitness_array, max_BDFE_array / norm, color='red', label='Max BDFE', alpha=0.6)
-    plt.plot(fit_fitness, fit_maxBDFE / norm, color='red', linestyle='--',
-             label=f'Fit Max BDFE: max($B\\Delta_i(t)$) = {m_maxBDFE*N:.4f} * F(t) + {b_maxBDFE:.4f}')
-
-    plt.xlabel('Fitness F(t)', fontsize=14)
-    plt.ylabel('Zero Bin Count', fontsize=14)
-    plt.title('SK Model Relaxation: Zero Bin Count vs Fitness', fontsize=16)
->>>>>>> ccb663dc
     plt.legend(fontsize=12)
     plt.grid(True, linestyle='--', alpha=0.7)
     plt.tight_layout()
